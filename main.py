--- conflicted
+++ resolved
@@ -1,4 +1,3 @@
-
 import os
 import json
 from datetime import datetime, time, timedelta
@@ -6,6 +5,7 @@
 from slack_sdk.errors import SlackApiError
 from dotenv import load_dotenv
 import sys
+from pymongo import MongoClient
 
 def fetch_messages_for_date(client: WebClient, channel_id: str, target_date: datetime) -> list:
     """
@@ -49,8 +49,6 @@
         print(f"Error fetching messages for {target_date.strftime('%Y-%m-%d')}: {e}")
         return []
 
-from pymongo import MongoClient
-
 def main(target_date_str: str = None):
     """
     メイン処理：Slackからメッセージを取得し、MongoDBに保存する
@@ -58,7 +56,6 @@
     load_dotenv()
     slack_token = os.environ.get("SLACK_API_TOKEN")
     channel_ids_str = os.environ.get("SLACK_CHANNEL_IDS")
-<<<<<<< HEAD
     mongo_uri = os.environ.get("MONGO_URI")
     mongo_db_name = os.environ.get("MONGO_DB_NAME")
 
@@ -70,15 +67,6 @@
     slack_client = WebClient(token=slack_token)
     mongo_client = MongoClient(mongo_uri)
     db = mongo_client[mongo_db_name]
-=======
-
-    if not slack_token or not channel_ids_str:
-        print("Error: SLACK_API_TOKEN and SLACK_CHANNEL_IDS must be set in .env file.", file=sys.stderr)
-        return
-
-    channel_ids = [c.strip() for c in channel_ids_str.split(',')]
-    client = WebClient(token=slack_token)
->>>>>>> be436a61
 
     if target_date_str:
         try:
@@ -90,7 +78,6 @@
         target_date = datetime.today().date()
 
     for channel_id in channel_ids:
-<<<<<<< HEAD
         messages = fetch_messages_for_date(slack_client, channel_id, target_date)
         
         if messages:
@@ -110,23 +97,6 @@
             print(f"Raw messages for channel {channel_id} on {target_date.strftime('%Y-%m-%d')} saved to MongoDB.")
         else:
             print(f"No messages found for channel {channel_id} on {target_date.strftime('%Y-%m-%d')}. Nothing was saved to MongoDB.")
-=======
-        messages = fetch_messages_for_date(client, channel_id, target_date)
-        
-        if messages:
-            # reports/rawディレクトリにJSONファイルを保存
-            output_dir = "reports/raw"
-            os.makedirs(output_dir, exist_ok=True)
-            
-            file_path = os.path.join(output_dir, f"raw_messages_{channel_id}_{target_date.strftime('%Y-%m-%d')}.json")
-            
-            with open(file_path, "w", encoding="utf-8") as f:
-                json.dump(messages, f, indent=2, ensure_ascii=False)
-            
-            print(f"Raw messages for channel {channel_id} saved to {file_path}")
-        else:
-            print(f"No messages found for channel {channel_id} on {target_date.strftime('%Y-%m-%d')}. Raw message file was not created.")
->>>>>>> be436a61
 
 if __name__ == "__main__":
     if len(sys.argv) > 1:
