import unittest
<<<<<<< HEAD
from unittest.mock import patch, MagicMock
from main import main, fetch_messages_for_date
=======
from unittest.mock import patch, mock_open, MagicMock
import os
import json
from datetime import datetime
import sys

>>>>>>> be436a61
from slack_sdk.errors import SlackApiError
import mongomock
import os
from datetime import datetime

<<<<<<< HEAD
class TestMain(unittest.TestCase):

    def setUp(self):
        """テストの前に呼ばれるセットアップメソッド"""
        self.mongo_client = mongomock.MongoClient()
        self.db = self.mongo_client.taco

    def tearDown(self):
        """テストの後に呼ばれるクリーンアップメソッド"""
        self.mongo_client.close()

    @patch('main.WebClient')
    @patch('main.MongoClient')
    def test_main_saves_to_mongodb(self, MockMongoClient, MockWebClient):
        """
        main関数がMongoDBにデータを正しく保存することをテストする
        """
        # モックの設定
        MockMongoClient.return_value = self.mongo_client
        mock_slack_client = MockWebClient.return_value
        mock_slack_client.conversations_history.return_value = {
            "messages": [
                {"text": "Hello from channel 1", "ts": "1", "user": "U1"}
            ]
        }
        mock_slack_client.conversations_replies.return_value = {"messages": []}
        mock_slack_client.users_info.return_value = {"user": {"real_name": "Test User"}}

        # 環境変数の設定
        os.environ['SLACK_API_TOKEN'] = 'test_token'
        os.environ['SLACK_CHANNEL_IDS'] = 'C123,C456'
        os.environ['MONGO_URI'] = 'mongodb://localhost:27017/'
        os.environ['MONGO_DB_NAME'] = 'taco'

        # テスト対象の関数を実行
        today_str = datetime.today().strftime('%Y-%m-%d')
        main(today_str)

        # 検証
        collection1 = self.db['raw_messages_C123']
        self.assertEqual(collection1.count_documents({}), 1)
        doc1 = collection1.find_one()
        self.assertEqual(doc1['date'], today_str)
        self.assertEqual(len(doc1['messages']), 1)
        self.assertEqual(doc1['messages'][0]['text'], "Hello from channel 1")

        collection2 = self.db['raw_messages_C456']
        self.assertEqual(collection2.count_documents({}), 1)

    @patch('main.WebClient')
    def test_fetch_messages_for_date_error(self, MockWebClient):
=======
# テスト対象のスクリプトをインポート
from main import main, fetch_messages_for_date

class TestMain(unittest.TestCase):

    @patch('main.WebClient')
    def test_fetch_messages_for_date_success(self, MockWebClient):
        """
        fetch_messages_for_dateが正常にメッセージを取得するかのテスト
        """
        # モックの設定
        mock_client = MockWebClient.return_value
        mock_client.conversations_history.return_value = {
            "messages": [{"text": "hello", "ts": "1", "user": "U1"}]
        }
        mock_client.conversations_replies.return_value = {"messages": []}
        mock_client.users_info.return_value = {"user": {"real_name": "Test User"}}

        # 実行
        target_date = datetime(2025, 7, 15).date()
        messages = fetch_messages_for_date(mock_client, "C12345", target_date)

        # 検証
        self.assertEqual(len(messages), 1)
        self.assertEqual(messages[0]['text'], 'hello')
        self.assertEqual(messages[0]['user_name'], 'Test User')
        mock_client.conversations_history.assert_called_once()

    @patch('main.WebClient')
    def test_fetch_messages_for_date_api_error(self, MockWebClient):
        """
        Slack APIエラー時にfetch_messages_for_dateが空のリストを返すかのテスト
        """
        # モックの設定
        mock_client = MockWebClient.return_value
        mock_client.conversations_history.side_effect = SlackApiError("API Error", MagicMock())

        # 実行
        target_date = datetime(2025, 7, 15).date()
        messages = fetch_messages_for_date(mock_client, "C12345", target_date)

        # 検証
        self.assertEqual(messages, [])

    @patch.dict(os.environ, {
        "SLACK_API_TOKEN": "test_token",
        "SLACK_CHANNEL_IDS": "C1, C2"
    })
    @patch('main.fetch_messages_for_date')
    @patch('builtins.open', new_callable=mock_open)
    @patch('os.makedirs')
    def test_main_multi_channel_support(self, mock_makedirs, mock_file, mock_fetch):
        """
        main関数が複数チャンネルに対応しているかのテスト
        """
        # モックの設定
        mock_fetch.return_value = [{"text": "message"}]
        target_date_str = "2025-07-15"

        # 実行
        main(target_date_str)

        # 検証
        self.assertEqual(mock_fetch.call_count, 2)
        mock_fetch.assert_any_call(unittest.mock.ANY, "C1", datetime(2025, 7, 15).date())
        mock_fetch.assert_any_call(unittest.mock.ANY, "C2", datetime(2025, 7, 15).date())

        self.assertEqual(mock_file.call_count, 2)
        expected_path1 = os.path.join("reports/raw", "raw_messages_C1_2025-07-15.json")
        expected_path2 = os.path.join("reports/raw", "raw_messages_C2_2025-07-15.json")
        mock_file.assert_any_call(expected_path1, "w", encoding="utf-8")
        mock_file.assert_any_call(expected_path2, "w", encoding="utf-8")

    @patch.dict(os.environ, {})
    @patch('sys.stderr', new_callable=unittest.mock.MagicMock)
    def test_main_no_env_vars(self, mock_stderr):
>>>>>>> be436a61
        """
        環境変数がない場合にmain関数がエラー終了するかのテスト
        """
<<<<<<< HEAD
        mock_client = MockWebClient.return_value
        mock_client.conversations_history.side_effect = SlackApiError("An error occurred", MagicMock())
        
        result = fetch_messages_for_date(mock_client, "C12345", datetime.today())
        self.assertEqual(result, [])
=======
        main()
        self.assertTrue(mock_stderr.write.called)
>>>>>>> be436a61

if __name__ == '__main__':
    unittest.main()<|MERGE_RESOLUTION|>--- conflicted
+++ resolved
@@ -1,21 +1,12 @@
+
 import unittest
-<<<<<<< HEAD
 from unittest.mock import patch, MagicMock
 from main import main, fetch_messages_for_date
-=======
-from unittest.mock import patch, mock_open, MagicMock
-import os
-import json
-from datetime import datetime
-import sys
-
->>>>>>> be436a61
 from slack_sdk.errors import SlackApiError
 import mongomock
 import os
 from datetime import datetime
 
-<<<<<<< HEAD
 class TestMain(unittest.TestCase):
 
     def setUp(self):
@@ -66,37 +57,6 @@
         self.assertEqual(collection2.count_documents({}), 1)
 
     @patch('main.WebClient')
-    def test_fetch_messages_for_date_error(self, MockWebClient):
-=======
-# テスト対象のスクリプトをインポート
-from main import main, fetch_messages_for_date
-
-class TestMain(unittest.TestCase):
-
-    @patch('main.WebClient')
-    def test_fetch_messages_for_date_success(self, MockWebClient):
-        """
-        fetch_messages_for_dateが正常にメッセージを取得するかのテスト
-        """
-        # モックの設定
-        mock_client = MockWebClient.return_value
-        mock_client.conversations_history.return_value = {
-            "messages": [{"text": "hello", "ts": "1", "user": "U1"}]
-        }
-        mock_client.conversations_replies.return_value = {"messages": []}
-        mock_client.users_info.return_value = {"user": {"real_name": "Test User"}}
-
-        # 実行
-        target_date = datetime(2025, 7, 15).date()
-        messages = fetch_messages_for_date(mock_client, "C12345", target_date)
-
-        # 検証
-        self.assertEqual(len(messages), 1)
-        self.assertEqual(messages[0]['text'], 'hello')
-        self.assertEqual(messages[0]['user_name'], 'Test User')
-        mock_client.conversations_history.assert_called_once()
-
-    @patch('main.WebClient')
     def test_fetch_messages_for_date_api_error(self, MockWebClient):
         """
         Slack APIエラー時にfetch_messages_for_dateが空のリストを返すかのテスト
@@ -112,52 +72,14 @@
         # 検証
         self.assertEqual(messages, [])
 
-    @patch.dict(os.environ, {
-        "SLACK_API_TOKEN": "test_token",
-        "SLACK_CHANNEL_IDS": "C1, C2"
-    })
-    @patch('main.fetch_messages_for_date')
-    @patch('builtins.open', new_callable=mock_open)
-    @patch('os.makedirs')
-    def test_main_multi_channel_support(self, mock_makedirs, mock_file, mock_fetch):
-        """
-        main関数が複数チャンネルに対応しているかのテスト
-        """
-        # モックの設定
-        mock_fetch.return_value = [{"text": "message"}]
-        target_date_str = "2025-07-15"
-
-        # 実行
-        main(target_date_str)
-
-        # 検証
-        self.assertEqual(mock_fetch.call_count, 2)
-        mock_fetch.assert_any_call(unittest.mock.ANY, "C1", datetime(2025, 7, 15).date())
-        mock_fetch.assert_any_call(unittest.mock.ANY, "C2", datetime(2025, 7, 15).date())
-
-        self.assertEqual(mock_file.call_count, 2)
-        expected_path1 = os.path.join("reports/raw", "raw_messages_C1_2025-07-15.json")
-        expected_path2 = os.path.join("reports/raw", "raw_messages_C2_2025-07-15.json")
-        mock_file.assert_any_call(expected_path1, "w", encoding="utf-8")
-        mock_file.assert_any_call(expected_path2, "w", encoding="utf-8")
-
     @patch.dict(os.environ, {})
     @patch('sys.stderr', new_callable=unittest.mock.MagicMock)
     def test_main_no_env_vars(self, mock_stderr):
->>>>>>> be436a61
         """
         環境変数がない場合にmain関数がエラー終了するかのテスト
         """
-<<<<<<< HEAD
-        mock_client = MockWebClient.return_value
-        mock_client.conversations_history.side_effect = SlackApiError("An error occurred", MagicMock())
-        
-        result = fetch_messages_for_date(mock_client, "C12345", datetime.today())
-        self.assertEqual(result, [])
-=======
         main()
         self.assertTrue(mock_stderr.write.called)
->>>>>>> be436a61
 
 if __name__ == '__main__':
     unittest.main()